#include <ros/ros.h>

#include "agiros_msgs/QuadState.h"
#include "envsim/visionsim.hpp"
#include "nav_msgs/Odometry.h"
#include "rosgraph_msgs/Clock.h"

using namespace agi;

VisionSim::VisionSim(const ros::NodeHandle &nh, const ros::NodeHandle &pnh)
  : nh_(nh), pnh_(pnh), frame_id_(0) {
  // Logic subscribers
  reset_sub_ = pnh_.subscribe("reset_sim", 1, &VisionSim::resetCallback, this);
  reload_quad_sub_ = pnh_.subscribe("reload_quadrotor", 1,
                                    &VisionSim::loadQuadrotorCallback, this);

  // Publishers
  clock_pub_ = nh_.advertise<rosgraph_msgs::Clock>("/clock", 1);
  odometry_pub_ = pnh_.advertise<nav_msgs::Odometry>("groundtruth/odometry", 1);
  state_pub_ = pnh_.advertise<agiros_msgs::QuadState>("groundtruth/state", 1);

  image_transport::ImageTransport it(pnh_);

  obstacle_pub_ =
    pnh_.advertise<std_msgs::Float32MultiArray>("groundtruth/obstacles", 1);

  image_pub_ = it.advertise("unity/image", 1);
  depth_pub_ = it.advertise("unity/depth", 1);
  opticalflow_pub_ = it.advertise("unity/opticalflow", 1);

  ros_pilot_.getQuadrotor(&quad_);
  simulator_.updateQuad(quad_);
  simulator_.addModel(ModelInit{quad_});
  simulator_.addModel(ModelMotor{quad_});

  bool use_bem = false;
  std::string low_level_ctrl;
  pnh_.getParam("render", render_);
  pnh_.getParam("agi_param_dir", agi_param_directory_);
  pnh_.getParam("ros_param_dir", ros_param_directory_);
  pnh_.getParam("use_bem_propeller_model", use_bem);
  pnh_.getParam("real_time_factor", real_time_factor_);
  pnh_.getParam("low_level_controller", low_level_ctrl);
  const bool got_directory =
    pnh_.getParam("agi_param_dir", agi_param_directory_);

  if (use_bem) {
    std::shared_ptr<ModelPropellerBEM> bem_model =
      simulator_.addModel(ModelPropellerBEM{quad_});
    std::shared_ptr<ModelBodyDrag> drag_model =
      simulator_.addModel(ModelBodyDrag{quad_});
    std::string bem_quad;
    const bool got_bem_quad = pnh_.getParam("bem_quad", bem_quad);
    if (got_directory && got_bem_quad) {
      fs::path bem_param_file = agi_param_directory_ + "/quads/" + bem_quad;
      Yaml node{bem_param_file};
      bem_model->setParameters(node);
      drag_model->setParameters(node);
    } else {
      ROS_WARN("Could not load BEM parameters!");
    }
  } else {
    std::cout << "Not using BEM to model thrust" << std::endl;
    simulator_.addModel(ModelThrustTorqueSimple{quad_});
  }
  simulator_.addModel(ModelRigidBody{quad_});


  if (!simulator_.setLowLevelController(low_level_ctrl)) {
    ROS_WARN("Could not set low level controller!");
  }
  std::shared_ptr<LowLevelControllerBase> low_level_ctrl_ptr =
    simulator_.getLowLevelController();
  ROS_INFO("Setting LLC param dir to %s", agi_param_directory_.c_str());
  low_level_ctrl_ptr->setParamDir(agi_param_directory_);

  QuadState quad_state;

  t_start_ = ros::WallTime::now();

  sim_thread_ = std::thread(&VisionSim::simLoop, this);

  if (render_) {
    std::string camera_config = ros_param_directory_ + "/camera_config.yaml";
    if (!(std::filesystem::exists(camera_config))) {
      ROS_ERROR("Configuration file [%s] does not exists.",
                camera_config.c_str());
    }
    YAML::Node cfg_node = YAML::LoadFile(camera_config);
    vision_env_.configCamera(cfg_node);
    vision_env_.setUnity(render_);
    vision_env_.connectUnity();
  }
}

VisionSim::~VisionSim() {
  if (sim_thread_.joinable()) sim_thread_.join();
  if (render_thread_.joinable()) render_thread_.join();
}

void VisionSim::resetCallback(const std_msgs::EmptyConstPtr &msg) {
  ROS_INFO("Resetting simulator!");
  QuadState reset_state;
  {
    const std::lock_guard<std::mutex> lock(sim_mutex_);
    simulator_.reset(false);
    simulator_.setCommand(Command(0.0, 0.0, Vector<3>::Zero()));
    simulator_.getState(&reset_state);
  }

  reset_state.t += t_start_.toSec();
}

void VisionSim::loadQuadrotorCallback(const std_msgs::StringConstPtr &msg) {
  // this changes the simulated quadrotor, the controllers or the pilot are not
  // aware of the change
  ROS_INFO("Reloading quadrotor from [%s]", msg->data.c_str());

  Quadrotor quad;
  if (!quad.load(msg->data)) {
    ROS_FATAL("Could not load quadrotor.");
    ros::shutdown();
    return;
  }

  {
    const std::lock_guard<std::mutex> lock(sim_mutex_);
    if (!simulator_.updateQuad(quad)) {
      ROS_FATAL("Failed to update quadrotor.");
      ros::shutdown();
      return;
    }
  }
}


void VisionSim::simLoop() {
  while (ros::ok()) {
    ros::WallTime t_start_sim = ros::WallTime::now();
    QuadState quad_state;
    {
      const std::lock_guard<std::mutex> lock(sim_mutex_);
      simulator_.getState(&quad_state);
    }

    // we add an offset to have realistic timestamps
    Scalar sim_time = quad_state.t;
    quad_state.t += t_start_.toSec();

    rosgraph_msgs::Clock curr_time;
    curr_time.clock.fromSec(quad_state.t);
    clock_pub_.publish(curr_time);

    // sleep for 1ms
    std::this_thread::sleep_for(std::chrono::milliseconds(1));

    publishState(quad_state);

    ros_pilot_.getPilot().odometryCallback(quad_state);

    Command cmd = ros_pilot_.getCommand();
    cmd.t -= t_start_.toSec();
    if (cmd.valid()) {
      {
        const std::lock_guard<std::mutex> lock(sim_mutex_);
        simulator_.setCommand(cmd);
      }
    } else {
      Command zero_cmd;
      zero_cmd.t = sim_time;  // quad_state.t;
      zero_cmd.thrusts.setZero();
      {
        const std::lock_guard<std::mutex> lock(sim_mutex_);
        simulator_.setCommand(zero_cmd);
      }
    }
    {
      const std::lock_guard<std::mutex> lock(sim_mutex_);
      if (!simulator_.run(sim_dt_))
        ROS_WARN_THROTTLE(1.0, "Simulation failed!");
    }
    // Render here stuff
    if (render_) {
      if ((step_counter_ + 1) % render_every_n_steps_ == 0) {
        publishImages(quad_state);
        step_counter_ = 0;
      } else {
        step_counter_ += 1;
      }
    }

    // simulate dynamic obstacles
    std::vector<std::shared_ptr<flightlib::UnityObject>> dynamic_objects =
      vision_env_.getDynamicObjects();
    for (int i = 0; i < int(dynamic_objects.size()); i++) {
      dynamic_objects[i]->run(sim_dt_);
    }
    publishObstacles(quad_state);

    Scalar sleep_time = 1.0 / real_time_factor_ * sim_dt_ -
                        (ros::WallTime::now() - t_start_sim).toSec();
    ros::WallDuration(std::max(sleep_time, 0.0)).sleep();
  }
}

void VisionSim::publishState(const QuadState &state) {
  agiros_msgs::QuadState msg_state;
  msg_state.header.frame_id = "world";
  msg_state.header.stamp = ros::Time(state.t);
  msg_state.t = state.t;
  msg_state.pose.position = toRosPoint(state.p);
  msg_state.pose.orientation = toRosQuaternion(state.q());
  msg_state.velocity.linear = toRosVector(state.v);
  msg_state.velocity.angular = toRosVector(state.w);
  msg_state.acceleration.linear = toRosVector(state.a);
  msg_state.acceleration.angular = toRosVector(state.tau);

  nav_msgs::Odometry msg_odo;
  msg_odo.header.frame_id = "world";
  msg_odo.header.stamp = ros::Time(state.t);
  msg_odo.pose.pose = msg_state.pose;
  msg_odo.twist.twist = msg_state.velocity;

  odometry_pub_.publish(msg_odo);
  state_pub_.publish(msg_state);
}

void VisionSim::publishObstacles(const QuadState &state) {
  flightlib::QuadState unity_quad_state;
  unity_quad_state.setZero();
  unity_quad_state.p = state.p.cast<flightlib::Scalar>();
  unity_quad_state.qx = state.qx.cast<flightlib::Scalar>();

  vision_env_.getQuadrotor()->setState(unity_quad_state);

  //
  std_msgs::Float32MultiArray msg_obstacle_state;
  num_detected_obstacles_ = vision_env_.getNumDetectedObstacles();
  flightlib::Vector<> obstacle_state;
  obstacle_state.resize(3 * num_detected_obstacles_);
  vision_env_.getObstacleState(obstacle_state);


  for (int i = 0; i < obstacle_state.size(); i++) {
    msg_obstacle_state.data.push_back(obstacle_state[i]);
  }
  obstacle_pub_.publish(msg_obstacle_state);
}


void VisionSim::publishImages(const QuadState &state) {
  sensor_msgs::ImagePtr rgb_msg;
  frame_id_ += 1;
  // render the frame
  flightlib::QuadState unity_quad_state;
  unity_quad_state.setZero();
  unity_quad_state.p = state.p.cast<flightlib::Scalar>();
  unity_quad_state.qx = state.qx.cast<flightlib::Scalar>();

  std::shared_ptr<flightlib::Quadrotor> unity_quad = vision_env_.getQuadrotor();
  unity_quad->setState(unity_quad_state);


<<<<<<< HEAD
=======
  std::vector<std::shared_ptr<flightlib::UnityObject>> dynamic_objects =
    vision_env_.getDynamicObjects();
  for (int i = 0; i < int(dynamic_objects.size()); i++) {
    dynamic_objects[i]->run(0.02);
  }

  std::vector<std::shared_ptr<flightlib::UnityObject>> static_objects =
    vision_env_.getStaticObjects();

  // std::cout << "Number of Dynamic Objects: " << dynamic_objects.size()
  //           << ", Number of Static Objects : " << static_objects.size()
  //           << std::endl;

>>>>>>> 206b7a47
  vision_env_.updateUnity(frame_id_);

  // Warning, delay
  cv::Mat img, depth, of;

  // RGB Image
  unity_quad->getCameras()[0]->getRGBImage(img);
  rgb_msg = cv_bridge::CvImage(std_msgs::Header(), "bgr8", img).toImageMsg();
  rgb_msg->header.stamp = ros::Time(state.t);
  image_pub_.publish(rgb_msg);


  // Depth Image
  unity_quad->getCameras()[0]->getDepthMap(depth);
  sensor_msgs::ImagePtr depth_msg =
    cv_bridge::CvImage(std_msgs::Header(), "32FC1", depth).toImageMsg();
  depth_msg->header.stamp = ros::Time(state.t);
  depth_pub_.publish(depth_msg);

  // Optical Flow
  unity_quad->getCameras()[0]->getOpticalFlow(of);
  sensor_msgs::ImagePtr of_msg =
    cv_bridge::CvImage(std_msgs::Header(), "bgr8", of).toImageMsg();
  of_msg->header.stamp = ros::Time(state.t);
  opticalflow_pub_.publish(of_msg);
}


int main(int argc, char **argv) {
  ros::init(argc, argv, "visionsim_node");

  VisionSim vision_sim;

  ros::spin();
  return 0;
}<|MERGE_RESOLUTION|>--- conflicted
+++ resolved
@@ -261,22 +261,6 @@
   unity_quad->setState(unity_quad_state);
 
 
-<<<<<<< HEAD
-=======
-  std::vector<std::shared_ptr<flightlib::UnityObject>> dynamic_objects =
-    vision_env_.getDynamicObjects();
-  for (int i = 0; i < int(dynamic_objects.size()); i++) {
-    dynamic_objects[i]->run(0.02);
-  }
-
-  std::vector<std::shared_ptr<flightlib::UnityObject>> static_objects =
-    vision_env_.getStaticObjects();
-
-  // std::cout << "Number of Dynamic Objects: " << dynamic_objects.size()
-  //           << ", Number of Static Objects : " << static_objects.size()
-  //           << std::endl;
-
->>>>>>> 206b7a47
   vision_env_.updateUnity(frame_id_);
 
   // Warning, delay
